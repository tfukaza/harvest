--- conflicted
+++ resolved
@@ -18,29 +18,5 @@
 setup(
     cmdclass={
         'test': CoverageTestCMD,
-    },
-<<<<<<< HEAD
-    install_requires=[
-        'pandas',
-        'finta',
-        'pyyaml',
-        'tqdm',
-        'pytz',
-        "yfinance",
-        "SQLAlchemy"
-    ],
-    extras_require={
-        "AlpacaMarket": [
-            'alpaca-trade-api'
-        ],
-        "Robinhood": [
-            'pyotp',
-            'robin_stocks'
-        ],
-        "Alpaca": [
-            'alpaca-trade-api'
-        ]
     }
-=======
->>>>>>> 31c27f1c
 )
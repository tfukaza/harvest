"""
This code monitors a given stock/crypto symbol.
"""
from harvest.algo import BaseAlgo
from harvest.trader import Trader
from harvest.broker.robinhood import RobinhoodBroker

<<<<<<< HEAD
sym = 'TWTR'

class Watch(algo.BaseAlgo):

    def setup(self):
        pass
    
=======
class Watch(BaseAlgo):
>>>>>>> 049179f9
    def main(self, meta):
        print( self.get_price() )

if __name__ == "__main__":
    t = Trader( RobinhoodBroker() )
    t.set_symbol('TWTR')
    t.set_algo(Watch())
<<<<<<< HEAD
    
=======
>>>>>>> 049179f9
    t.start()<|MERGE_RESOLUTION|>--- conflicted
+++ resolved
@@ -5,17 +5,7 @@
 from harvest.trader import Trader
 from harvest.broker.robinhood import RobinhoodBroker
 
-<<<<<<< HEAD
-sym = 'TWTR'
-
-class Watch(algo.BaseAlgo):
-
-    def setup(self):
-        pass
-    
-=======
 class Watch(BaseAlgo):
->>>>>>> 049179f9
     def main(self, meta):
         print( self.get_price() )
 
@@ -23,8 +13,5 @@
     t = Trader( RobinhoodBroker() )
     t.set_symbol('TWTR')
     t.set_algo(Watch())
-<<<<<<< HEAD
-    
-=======
->>>>>>> 049179f9
+
     t.start()
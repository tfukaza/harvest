[metadata]
name = harvest_python
version = 0.1.6
author = Harvest Team
description = Simple and intuitive python framework for algorithmic trading.
long_description = file: README.md
long_description_content_type = text/markdown
url = https://github.com/tfukaza/harvest/
    
classifiers =
    Programming Language :: Python :: 3
    License :: OSI Approved :: MIT License
    Operating System :: OS Independent

[options]
packages = find:
python_requires = >=3.8
install_requires =
    pandas
    finta
    pyyaml
    tqdm
    pytz
    tzlocal
    yfinance
    SQLAlchemy
    flask-cors
    flask

[options.extras_require]
    AlpacaMarket = 
        alpaca-trade-api
    Robinhood = 
        pyotp
<<<<<<< HEAD
        robin_stocks 

=======
        robin_stocks
    Webull =
        webull @ git+https://github.com/tedchou12/webull.git
    Dev =
        coverage
        black
>>>>>>> c0e6237d
<|MERGE_RESOLUTION|>--- conflicted
+++ resolved
@@ -32,14 +32,9 @@
         alpaca-trade-api
     Robinhood = 
         pyotp
-<<<<<<< HEAD
         robin_stocks 
-
-=======
-        robin_stocks
     Webull =
         webull @ git+https://github.com/tedchou12/webull.git
     Dev =
         coverage
         black
->>>>>>> c0e6237d

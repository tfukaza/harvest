--- conflicted
+++ resolved
@@ -32,12 +32,8 @@
     Robinhood = 
         pyotp
         robin_stocks
-<<<<<<< HEAD
     Webull =
         webull @ git+https://github.com/tedchou12/webull.git
-=======
     Dev =
         coverage
         black
-
->>>>>>> b4d5ea05

--- conflicted
+++ resolved
@@ -14,13 +14,13 @@
 
 # Submodule imports
 import harvest.load as load
+import harvest.utils as utils
+from harvest.storage import BaseStorage
 from harvest.broker.dummy import DummyBroker
 from harvest.algo import BaseAlgo
 
 class Trader:
     """
-
-    Parameters:
     :watch: Watchlist containing all stock and cryptos to monitor.
         The user may or may not own them. Note it does NOT contain options. 
     :broker: Both the broker and streamer store a Broker object.
@@ -32,8 +32,6 @@
 
     def __init__(self, streamer=None, broker=None):      
         """Initializes the Trader. 
-        :streamer:
-        :broker:
         """
         if streamer == None:
             warning("Streamer not specified, using DummyBroker")
@@ -47,11 +45,7 @@
             self.broker = broker
 
         # Initialize date 
-        now = time.mktime(time.gmtime())
-        now = dt.datetime.fromtimestamp(now)
-        now = now.replace(second=0, microsecond=0)
-        now = pytz.utc.localize(now)
-        self.timestamp_prev = now
+        self.timestamp_prev = pytz.utc.localize(dt.datetime.utcnow().replace(microsecond=0, second=0))
         self.timestamp = self.timestamp_prev
 
         self.watch = []             # List of stocks to watch
@@ -66,14 +60,12 @@
         self.block_lock = threading.Lock() # Lock for streams that recieve data asynchronously
 
         self.algo = []
-<<<<<<< HEAD
-        self.load = load.Load()
-=======
->>>>>>> 764cc981
-        self.is_save = True
-
-    def setup(self, load_watch=True, interval='5MIN', aggregations=[]):
-        self.load_watch = load_watch
+        self.is_save = False
+
+        self.store = BaseStorage()
+
+    def setup(self, interval, aggregations, sync=True):
+        self.sync = sync
         self.interval = interval
         self.aggregations = aggregations
 
@@ -85,13 +77,16 @@
         int_i = self.interval_list.index(interval)
         for agg in aggregations:
             if self.interval_list.index(agg) <= int_i:
-                raise Exception(f"""Interval '{interval}' is less than aggregation interval '{agg}'\n
+                raise Exception(f"""Interval '{interval}' is greater than aggregation interval '{agg}'\n
                                     All intervals in aggregations must be greater than specified interval '{interval}'""")
 
+        # Instantiate the account
         self._setup_account()
-        self._setup_stats()
-
-        if load_watch:
+
+        # If sync is on, call the broker to load pending orders and 
+        # all positions currently held.
+        if sync:
+            self._setup_stats()
             for s in self.stock_positions:
                 self.watch.append(s['symbol'])
             for s in self.option_positions:
@@ -102,30 +97,54 @@
                 self.watch.append(s['symbol'])     
 
         if len(self.watch) == 0:
-            raise Exception(f"No stock or crypto was specified. Use add_symbol() to specify an asset to watch.")
+            raise Exception(f"No stock or crypto was specified.")
 
         # Remove duplicates
         self.watch = list(set(self.watch))
         debug(f"Watchlist: {self.watch}")
 
-        # Fetch interval is the interval in which the streamer
-        # gets asset data. For example, Robinhood does not provide 10MIN interval data,
-        # so Trader must runs at 5MIN and aggregate it to 10MIN.
-        # This also means fetch_interval is always a shorter interval than 'interval'
         self.fetch_interval = self.streamer.fetch_interval
         debug(f"Interval: {interval}\nFetch interval: {self.fetch_interval}")
 
         if interval != self.fetch_interval:
-            self.aggregations.append(interval)
+            self.aggregations.insert(0, interval)
         debug(f"Aggregations: {self.aggregations}")
 
         if len(self.algo) == 0:
             print(f"No algorithm specified. Using BaseAlgo")
             self.algo = [BaseAlgo()]
-
-
-
-    def start(self, load_watch=True, interval='5MIN', aggregations=[], kill_switch: bool=False): 
+        
+        # Initialize storage
+        for s in self.watch:
+            for i in self.aggregations:
+                self.store.store(s, i, self.streamer.fetch_price_history(i, s))
+
+    def _setup_account(self):
+        """Initializes local cache of account info. 
+        For testing, it should manually be specified
+        """
+        ret = self.broker.fetch_account()
+        self.account = ret
+    
+    def _setup_stats(self):
+        """Initializes local cache of stocks, options, and crypto positions.
+        """
+        # Get any pending orders 
+        ret = self.broker.fetch_order_queue()
+        self.order_queue = ret
+
+        # Get positions
+        pos = self.broker.fetch_stock_positions()
+        self.stock_positions = pos
+        pos = self.broker.fetch_option_positions()
+        self.option_positions = pos
+        pos = self.broker.fetch_crypto_positions()
+        self.crypto_positions = pos
+
+        # Update option stats
+        self.broker.update_option_positions(self.option_positions)
+
+    def start(self, interval, aggregations=[], sync = True, kill_switch: bool=False): 
         """Entry point to start the system. 
         
         :load_watch: If True, all positions will be loaded from the brokerage account. 
@@ -143,21 +162,13 @@
 
         self.broker.setup(self.watch, interval, self, self.main)
         self.streamer.setup(self.watch, interval, self, self.main)
-        self.setup(load_watch, interval, aggregations)
-<<<<<<< HEAD
-=======
-
->>>>>>> 764cc981
+        self.setup(interval, aggregations, sync)
+
         for a in self.algo:
             a.setup()
             a.trader = self
             a.watch = self.watch
             a.fetch_interval = self.fetch_interval
-<<<<<<< HEAD
-
-        self._queue_init(self.fetch_interval) 
-=======
->>>>>>> 764cc981
 
         self.blocker = {}
         for w in self.watch:
@@ -184,7 +195,6 @@
         while True:
             await asyncio.sleep(interval)
             func(*args, **kwargs)
-
 
     async def main(self, df_dict, timestamp, flush: bool=False):
         """ Function called by the broker every minute
@@ -206,7 +216,7 @@
         -   If yes, data will be put in a queue, and main will wait until rest of the data coms in
         -   After a certain timeout period, the main will forward the data 
         """
-        debug(f"Main received: \n{df_dict}")
+        debug(f"Received: \n{df_dict}")
         
         self.block_lock.acquire()
 
@@ -243,7 +253,7 @@
         for t in symbols:    
             self.blocker[t] = True
         
-        # if all data has been received, send off the data
+        # If all data has been received, pass on the data
         if len(self.needed) == 0:
             debug("All data received")
             debug(self.block_queue)
@@ -265,9 +275,18 @@
         # Periodically refresh access tokens
         if new_day or (self.timestamp.hour == 3 and self.timestamp.minute == 0):
             self.streamer.refresh_cred()
-
-        # If an order was processed, fetch the latest position info
-        # otherwise, calculate current positions locally
+        
+        # Save the data locally
+        for s in self.watch:
+            self.store.store(s, self.fetch_interval, df_dict[s])
+        
+        # Aggregate the data to other intervals
+        for s in self.watch:
+            for i in self.aggregations:
+                self.store.aggregate(s, self.fetch_interval, i)
+
+        # If an order was processed, fetch the latest position info.
+        # Otherwise, calculate current positions locally
         update = self._update_order_queue()
         self._update_stats(df_dict, new=update, option_update=True)
         
@@ -315,53 +334,6 @@
             return True 
         else: 
             return False
-
-<<<<<<< HEAD
-    def _queue_init(self, interval):
-        """Loads historical price data to ensure price queues are up-to-date upon program startup.
-        This should also be called at the start of each trading day 
-        so database is updated and cache is refreshed.
-        """
-        debug("Initializing queue...")
-
-        today = pytz.utc.localize(dt.datetime.utcnow().replace(microsecond=0, second=0))  # Current timestamp in UTC
-        last = pytz.utc.localize(dt.datetime(1970, 1, 1))
-        for sym in self.watch:
-            for i in [self.interval] + self.aggregations:
-                if i == self.interval:
-                    self.queue.init_symbol(sym, interval)
-                df = self.streamer.fetch_price_history(last, today, i, sym)
-                self.queue.set_symbol_interval(sym, interval, df)
-                self.queue.set_symbol_interval_update(sym, interval, df.index[-1])
-           
-        # If is_save is True, save the queue locally
-        # if self.is_save: 
-        #     for sym in self.watch:
-        #         for inter in [self.interval] + self.aggregations:
-        #             df = self.queue.get_symbol_interval(sym, inter)
-        #             self.load.append_entry(sym, inter, df)
-
-=======
->>>>>>> 764cc981
-    def aggregate_df(self, df, inter):
-        sym = list(df.columns.levels[0])[0]
-        df = df[sym]
-        op_dict = {
-            'open': 'first',
-            'high':'max',
-            'low':'min',
-            'close':'last',
-            'volume':'sum'
-        }
-        val = re.sub("[^0-9]", "", inter)
-        if inter[-1] == 'N':
-            val = val+'T'
-        elif inter[-1] == 'R':
-            val = 'H'
-        else:
-            val = 'D'
-        df = df.resample(val).agg(op_dict)
-        return df
 
     def _update_order_queue(self):
         """Check to see if outstanding orders have been accpted or rejected
@@ -431,27 +403,6 @@
             
             equity = net_value + self.account['cash']
             self.account['equity'] = equity
-        
-    def _setup_stats(self):
-        """Initializes local cache of stocks, options, and crypto positions.
-        """
-        # Get any pending orders 
-        ret = self.broker.fetch_order_queue()
-        self.order_queue = ret
-
-        # Get positions
-        pos = self.broker.fetch_stock_positions()
-        self.stock_positions = pos
-        pos = self.broker.fetch_option_positions()
-        self.option_positions = pos
-        pos = self.broker.fetch_crypto_positions()
-        self.crypto_positions = pos
-
-        # Get account stats
-        ret = self.broker.fetch_account()
-        self.account = ret
-        # Update option stats
-        self.broker.update_option_positions(self.option_positions)
 
     def fetch_chain_info(self, *args, **kwargs):
         return self.streamer.fetch_chain_info(*args, **kwargs)
@@ -461,17 +412,6 @@
     
     def fetch_option_market_data(self, *args, **kwargs):
         return self.streamer.fetch_option_market_data(*args, **kwargs)
-
-    def _setup_account(self):
-        """Initializes local cache of account info. 
-        For testing, it should manually be specified
-        """
-        self.account = {
-            "equity": 0.0,
-            "cash": 0.0,
-            "buying_power": 0.0,
-            "multiplier": 1
-        }
 
     def buy(self, symbol: str, quantity: int, in_force: str, extended: bool):
         ret = self.broker.buy(symbol, quantity, in_force, extended)

# Builtins
from datetime import timedelta
import datetime as dt
from logging import critical, error, info, warning, debug
from typing import Any, List, Tuple

# External libraries
from finta import TA
import numpy as np
import pandas as pd

class BaseAlgo:
    """The Algo class is where the algorithm resides. 
    It provides an interface to monitor stocks and place orders. 
    Helper functions are also provided for common calculations such as RSI and SMA.  
    """

    def __init__(self):
        self.watch = []
        self.trader = None # Allows algo to handle the case when runs without a trader

    def setup(self):
        pass

    def main(self, meta = {}):
        pass

    ############ Functions to configure the algo #################

    def add_symbol(self, symbol: str) -> None:
        self.watch.append(symbol)
    
    def remove_symbol(self, symbol: str) -> None:
        self.watch.remove(symbol)
    
    ############ Functions interfacing with broker through the trader #################

    def buy(self, symbol: str=None, quantity: int=None, in_force: str='gtc', extended: bool=False):
        """Buys the specified asset.

        When called, Harvests places a limit order with a limit
        price 5% higher than the current price. 

        :param str? symbol:    Symbol of the asset to buy. defaults to first symbol in watchlist
        :param float? quantity:  Quantity of asset to buy. defaults to buys as many as possible
        :param str? in_force:  Duration the order is in force. '{gtc}' or '{gtd}'. defaults to 'gtc'
        :param str? extended:  Whether to trade in extended hours or not. defaults to False 
        :returns: The following Python dictionary

            - type: str, 'STOCK' or 'CRYPTO'
            - id: str, ID of order
            - symbol: str, symbol of asset

        :raises Exception: There is an error in the order process.
        """
        if symbol == None:
            symbol = self.watch[0]
        if quantity == None:
            quantity = self.get_max_quantity(symbol)
        
        return self.trader.buy(symbol, quantity, in_force, extended)
    
    def sell(self, symbol: str=None, quantity: int=None, in_force: str='gtc', extended: bool=False):
        """Sells the specified asset.

        :param str? symbol:    Symbol of the asset to sell. defaults to first symbol in watchlist
        :param float? quantity:  Quantity of asset to sell defaults to sells all
        :param str? in_force:  Duration the order is in force. '{gtc}' or '{gtd}'. defaults to 'gtc'
        :param str? extended:  Whether to trade in extended hours or not. defaults to False 
        :returns: A dictionary with the following keys:

            - type: str, 'STOCK' or 'CRYPTO'
            - id: str, ID of order
            - symbol: str, symbol of asset
        
        :raises Exception: There is an error in the order process.
        """
        if symbol == None:
            symbol = self.watch[0]
        if quantity == None:
            quantity = self.get_quantity(symbol)
        return self.trader.sell(symbol, quantity, in_force, extended)

    def await_buy(self, symbol: str=None, quantity: int=0, in_force: str='gtc', extended: bool=False):
        """Buys the specified asset, and hangs the code until the order is filled. 

        :param str? symbol:    Symbol of the asset to buy. defaults to first symbol in watchlist
        :param float? quantity:  Quantity of asset to buy. defaults to buys as many as possible
        :param str? in_force:  Duration the order is in force. '{gtc}' or '{gtd}'. defaults to 'gtc'
        :param str? extended:  Whether to trade in extended hours or not. defaults to False 
        :returns: A dictionary with the following keys:

            - type: 'STOCK' or 'CRYPTO'
            - id: ID of order
            - symbol: symbol of asset

        :raises Exception: There is an error in the order process.
        """
        if symbol == None:
            symbol = self.watch[0]
        if quantity == None:
            quantity = self.get_max_quantity(symbol)
        return self.trader.await_buy(symbol, quantity, in_force, extended)
    
    def await_sell(self, symbol: str=None, quantity: int=0, in_force: str='gtc', extended: bool=False):
        """Sells the specified asset, and hangs the code until the order is filled. 

        :param str? symbol:    Symbol of the asset to sell. defaults to first symbol in watchlist
        :param float? quantity:  Quantity of asset to sell defaults to sells all
        :param str? in_force:  Duration the order is in force. '{gtc}' or '{gtd}'. defaults to 'gtc'
        :param str? extended:  Whether to trade in extended hours or not. defaults to False 
        :returns: A dictionary with the following keys:

            - type: 'STOCK' or 'CRYPTO'
            - id: ID of order
            - symbol: symbol of asset

        :raises Exception: There is an error in the order process.
        """
        if symbol == None:
            symbol = self.watch[0]
        if quantity == None:
            quantity = self.get_quantity(symbol)
        return self.trader.await_sell(symbol, quantity, in_force, extended)

    def buy_option(self, symbol: str, quantity: int=None, in_force: str='gtc'):
        """Buys the specified option.
        
        :param str symbol:    Symbol of the asset to buy, in OCC format. 
        :param float? quantity:  Quantity of asset to buy. defaults to buys as many as possible
        :param str? in_force:  Duration the order is in force. '{gtc}' or '{gtd}'. defaults to 'gtc'
        :returns: A dictionary with the following keys:

            - type: 'OPTION'
            - id: ID of order
            - symbol: symbol of asset

        :raises Exception: There is an error in the order process.
        """
        if quantity == None:
            quantity = self.get_max_quantity(symbol)
        return self.trader.buy_option(symbol, quantity, in_force)
    
    def sell_option(self, symbol: str, quantity: int=None, in_force: str='gtc'):
        """Sells the specified option.
        
        :param str? symbol:    Symbol of the asset to sell, in OCC format. 
        :param float? quantity:  Quantity of asset to sell. defaults to sells all
        :param str? in_force:  Duration the order is in force. '{gtc}' or '{gtd}'. defaults to 'gtc'
        :returns: A dictionary with the following keys:

            - type: 'OPTION'
            - id: ID of order
            - symbol: symbol of asset

        :raises Exception: There is an error in the order process.
        """
        if quantity == None:
            quantity = self.get_quantity(symbol)
        return self.trader.sell_option(symbol, quantity, in_force)
    
    ########### Functions to trade options #################

    def get_chain_info(self, symbol: str=None):
        """Returns metadata about a stock's option chain
        
        :param str? symbol: symbol of stock. defaults to first symbol in watchlist
        :returns: A dict with the following keys:
            - id: ID of the option chain 
            - exp_dates: List of expiration dates, in the fomrat "YYYY-MM-DD" 
            - multiplier: Multiplier of the option, usually 100 
        """ 
        if symbol == None:
            symbol = self.watch[0]
        return self.trader.fetch_chain_info(symbol)
    
    def get_chain_data(self, symbol: str):
        """Returns the option chain for the specified symbol. 
        
        :param str? symbol: symbol of stock
        :returns: A dataframe with the follwing columns:

            - exp_date(datetime.datetime): The expiration date
            - strike(float): Strike price
            - type(str): 'call' or 'put'
            - id(str): The unique ID of the option  
        
        The index is the {OCC} symbol of the option. 
        """ 
        if symbol == None:
            symbol = self.watch[0]
        return self.trader.fetch_chain_data(symbol)
    
    def get_option_market_data(self, symbol: str):
        """Retrieves data of specified option. 

        :param str? symbol: OCC symbol of option
        :returns: A dictionary:

            - price: price of option 
            - ask: ask price
            - bid: bid price
        
        """ 
        if symbol == None:
            symbol = self.watch[0]
        return self.trader.fetch_option_market_data(symbol)
    
    ########## Technical Indicators ###############

    def default_param(self, symbol, interval, ref, prices):
        if symbol == None:
            symbol = self.watch[0]
        if self.trader is None:
            if interval == None:
                interval = '5MIN'
            if prices == None:
                raise Exception(f'No prices found for symbol {symbol}')
        else:
            if interval == None:
                interval = self.trader.interval
            if prices == None:
                prices = self.trader.queue.get_symbol_interval_prices(symbol, interval, ref)
           
        return symbol, interval, ref, prices

    def rsi(self, symbol: str=None, period: int=14, interval: str=None, ref: str='close', prices=None) -> np.array:
        """Calculate RSI

        :param str? symbol:     Symbol to perform calculation on. defaults to first symbol in watchlist
        :param int? period:     Period of RSI. defaults to 14
        :param str? interval:   Interval to perform the calculation. defaults to interval of algorithm
        :param str? ref:        'close', 'open', 'high', or 'low'. defaults to 'close'
        :param list? prices:    When specified, this function will use the values provided in the 
                                list to perform calculations and ignore other parameters. defaults to None
        :returns: A list in numpy format, containing RSI values
        """
        symbol, interval, ref, prices = self.default_param(symbol, interval, ref, prices)

        ohlc = pd.DataFrame({
            'close': np.array(prices),
            'open': np.zeros(len(prices)),
            'high': np.zeros(len(prices)),
            'low': np.zeros(len(prices)),
        })
        rsi = TA.RSI(ohlc, period=period).to_numpy()
        return rsi
    
    def sma(self, symbol: str=None, period: int=14, interval: str='5MIN', ref: str='close', prices=None) -> np.array:
        """Calculate SMA

        :param str? symbol:    Symbol to perform calculation on. defaults to first symbol in watchlist
        :param int? period:    Period of SMA. defaults to 14
        :param str? interval:  Interval to perform the calculation. defaults to interval of algorithm
        :param str? ref:       'close', 'open', 'high', or 'low'. defaults to 'close'
        :param list? prices:    When specified, this function will use the values provided in the 
                                list to perform calculations and ignore other parameters. defaults to None
        :returns: A list in numpy format, containing SMA values
        """
        symbol, interval, ref, prices = self.default_param(symbol, interval, ref, prices)

        ohlc = pd.DataFrame({
            'close': np.array(prices),
            'open': np.zeros(len(prices)),
            'high': np.zeros(len(prices)),
            'low': np.zeros(len(prices)),
        })
        sma = TA.SMA(ohlc, period=period).to_numpy()
        return sma
    
    def ema(self, symbol: str=None, period: int=14, interval: str='5MIN', ref: str='close', prices=None) -> np.array:
        """Calculate EMA

        :param str? symbol:    Symbol to perform calculation on. defaults to first symbol in watchlist
        :param int? period:    Period of EMA. defaults to 14
        :param str? interval:  Interval to perform the calculation. defaults to interval of algorithm
        :param str? ref:       'close', 'open', 'high', or 'low'. defaults to 'close'
        :param list? prices:    When specified, this function will use the values provided in the 
                                list to perform calculations and ignore other parameters. defaults to None
        :returns: A list in numpy format, containing EMA values
        """
        symbol, interval, ref, prices = self.default_param(symbol, interval, ref, prices)

        ohlc = pd.DataFrame({
            'close': np.array(prices),
            'open': np.zeros(len(prices)),
            'high': np.zeros(len(prices)),
            'low': np.zeros(len(prices)),
        })
        ema = TA.EMA(ohlc, period=period).to_numpy()
        return ema
    
    def bbands(self, symbol: str=None, period: int=14, interval: str='5MIN', ref: str='close', dev: float=1.0, prices=None) -> Tuple[np.array, np.array, np.array]:
        """Calculate Bollinger Bands

        :param str? symbol:    Symbol to perform calculation on. defaults to first symbol in watchlist
        :param int? period:    Period of BBands. defaults to 14
        :param str? interval:  Interval to perform the calculation. defaults to interval of algorithm
        :param str? ref:       'close', 'open', 'high', or 'low'. defaults to 'close'
        :param float? dev:         Standard deviation of the bands. defaults to 1.0
        :param list? prices:    When specified, this function will use the values provided in the 
                                list to perform calculations and ignore other parameters. defaults to None
        :returns: A tuple of numpy lists, each a list of BBand top, average, and bottom values
        """
        symbol, interval, ref, prices = self.default_param(symbol, interval, ref, prices)

        ohlc = pd.DataFrame({
            'close': np.array(prices),
            'open': np.zeros(len(prices)),
            'high': np.zeros(len(prices)),
            'low': np.zeros(len(prices)),
        })

        t, m, b = TA.BBANDS(ohlc, period=period, std_multiplier=dev, MA=TA.SMA(ohlc, period)).T.to_numpy()
        return t, m, b
    
    def crossover(self, prices_0, prices_1):
        """Performs {crossover analysis} on two sets of price data

        :param list prices_0:  First set of price data.
        :param list prices_1:  Second set of price data
        :returns: 'True' if prices_0 most recently crossed over prices_1, 'False' otherwise

        :raises Exception: If either or both price list has less than 2 values
        """
        if len(prices_0) < 2 or len(prices_1) < 2:
            raise Exception('There must be at least 2 datapoints to calculate crossover')
        return prices_0[-2] < prices_1[-2] and prices_0[-1] > prices_1[-1]

    ############### Getters for Trader properties #################

    def get_quantity(self, symbol: str=None) -> float:
        """Returns the quantity owned of a specified asset. 

        :param str? symbol:  Symbol of asset. defaults to first symbol in watchlist
        :returns: Quantity of asset. 
        :raises Exception: If symbol is not currently owned.
        """

        search = self.trader.stock_positions + self.trader.crypto_positions
        for p in search:
            if p['symbol'] == symbol:
                return p['quantity']
        raise Exception(f"{symbol} is not currently owned")
    
    def get_cost(self, symbol) -> float:
        """Returns the average cost of a specified asset. 

        :param str? symbol:  Symbol of asset. defaults to first symbol in watchlist
        :returns: Average cost of asset. Returns None if asset is not being tracked.
        """
        if len(symbol) <= 6:
            search = self.trader.stock_positions + self.trader.crypto_positions
            for p in search:
                if p['symbol'] == symbol:
                    return p['avg_price']
        else:
            for p in self.trader.option_positions:
                if p['occ_symbol'] == symbol:
                    return p['avg_price']
        
        raise Exception(f"{symbol} is not currently owned")

    def get_price(self, symbol: str) -> float:
        if len(symbol) <= 6:
            return self.trader.queue.get_last_symbol_interval_price(symbol, self.fetch_interval, 'close')
        else:
            for p in self.trader.option_positions:
                if p['occ_symbol'] == symbol:
                    return p['current_price'] * p['multiplier']
    
    def get_candle(self, symbol: str) -> pd.DataFrame():
        if len(symbol) <= 6:
            return self.trader.queue.get_symbol_interval(symbol, self.trader.interval).iloc[[-1]]
        else:
            raise Exception("Candles not available for options")
    
    def get_candle_list(self, symbol, interval=None):
        if interval == None:
<<<<<<< HEAD
            interval = self.trader.interval
=======
            interval = self.trader.fetch_interval
>>>>>>> 1608360e
        return self.trader.queue.get_symbol_interval(symbol, interval)
    
    def get_returns(self, symbol=None) -> float:
        """Returns the return of a specified asset. 

        :param symbol:  Symbol of stock, crypto, or option. Options should be in OCC format.
        :returns: Return of asset, expressed as a decimal. Returns None if asset is not owned.
        """
        if symbol == None:
            symbol = self.watch[0]
        cost = self.get_cost(symbol)
        price = self.get_price(symbol)
        ret = (price - cost) / cost
        return ret
    
    def get_max_quantity(self, symbol=None, round=True):
        if symbol == None:
            symbol = self.watch[0]
        price = self.get_price(symbol)
        power = self.get_account_buying_power()
        if round:
            qty = int(power/price)
        else:
            qty = power/price 
        return qty

    
    def get_account_buying_power(self) -> float:
        return self.trader.account['buying_power']
    
    def get_account_equity(self) -> float:
        return self.trader.account['equity']
            
    
    def get_price_list(self, symbol, interval=None, ref='close'):
        """Returns a list of recent prices for an asset. 

        :param symbol:  Symbol of asset.
        :param interval: Interval of data.
        :returns: Average cost of asset. Returns None if asset is not being tracked.
        """
        if interval == None:
            interval = self.trader.interval
        return self.trader.queue.get_symbol_interval_prices(symbol, interval, ref)
    
    def get_time(self):
        return self.trader.timestamp.time()
    
    def get_date(self):
        return self.trader.timestamp.date() 

    def get_datetime(self):
        # Note that all get_time functions return the 
        # current time, not the timestamp of the data. 
        return self.trader.timestamp 

    def get_watch(self) -> List[str]:
        return self.watch
    
    
    

        
        
        
<|MERGE_RESOLUTION|>--- conflicted
+++ resolved
@@ -348,6 +348,7 @@
 
         :param str? symbol:  Symbol of asset. defaults to first symbol in watchlist
         :returns: Average cost of asset. Returns None if asset is not being tracked.
+        :raises Exception: If symbol is not currently owned.
         """
         if len(symbol) <= 6:
             search = self.trader.stock_positions + self.trader.crypto_positions
@@ -377,11 +378,7 @@
     
     def get_candle_list(self, symbol, interval=None):
         if interval == None:
-<<<<<<< HEAD
             interval = self.trader.interval
-=======
-            interval = self.trader.fetch_interval
->>>>>>> 1608360e
         return self.trader.queue.get_symbol_interval(symbol, interval)
     
     def get_returns(self, symbol=None) -> float:

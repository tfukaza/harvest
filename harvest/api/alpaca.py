--- conflicted
+++ resolved
@@ -46,18 +46,6 @@
     async def update_data(self, bar):
         # Update data with the latest bars
         self.data_lock.acquire()
-<<<<<<< HEAD
-        bar = bar.__dict__['_raw']
-        symbol = bar['symbol']
-        df = pd.DataFrame([{
-            't': bar['timestamp'],
-            'o': bar['open'],
-            'h': bar['high'],
-            'l': bar['low'],
-            'c': bar['close'],
-            'v': bar['volume']
-            }])
-=======
         bar = bar.__dict__["_raw"]
         symbol = bar["symbol"]
         df = pd.DataFrame(
@@ -72,7 +60,6 @@
                 }
             ]
         )
->>>>>>> b4d5ea05
         if symbol in self.watch_stock:
             self.data["stocks"][symbol] = self._format_df(df, symbol)
         elif f"@{symbol}" in self.watch_crypto:
@@ -118,43 +105,27 @@
     @API._exception_handler
     def fetch_latest_stock_price(self):
         self.data_lock.acquire()
-<<<<<<< HEAD
-        df = self.data['stocks']
-=======
         df = self.data["stocks"]
->>>>>>> b4d5ea05
         self.data_lock.release()
         return df
 
     @API._exception_handler
     def fetch_latest_crypto_price(self):
         self.data_lock.acquire()
-<<<<<<< HEAD
-        df = self.data['cryptos']
-=======
         df = self.data["cryptos"]
->>>>>>> b4d5ea05
         self.data_lock.release()
         return df
 
     # -------------- Streamer methods -------------- #
 
     @API._exception_handler
-<<<<<<< HEAD
-    def fetch_price_history( self,
-=======
     def fetch_price_history(
         self,
->>>>>>> b4d5ea05
         symbol: str,
         interval: str,
         start: dt.datetime = None,
         end: dt.datetime = None,
-<<<<<<< HEAD
-       ):
-=======
     ):
->>>>>>> b4d5ea05
 
         debug(f"Fetching {symbol} {interval} price history")
 
@@ -175,13 +146,8 @@
     def fetch_chain_info(self, symbol: str):
         return {
             "id": "n/a",
-<<<<<<< HEAD
-            "exp_dates": [ str_to_date(s) for s in self.watch_ticker[symbol].options],
-            "multiplier": 100
-=======
             "exp_dates": [str_to_date(s) for s in self.watch_ticker[symbol].options],
             "multiplier": 100,
->>>>>>> b4d5ea05
         }
 
     @API._exception_handler
@@ -254,15 +220,11 @@
             error("Basic accounts can't access crypto. Returning None")
             return None
 
-<<<<<<< HEAD
-        return [pos.__dict__['_raw'] for pos in self.api.list_positions() if pos.asset_class == 'crypto']
-=======
         return [
             pos.__dict__["_raw"]
             for pos in self.api.list_positions()
             if pos.asset_class == "crypto"
         ]
->>>>>>> b4d5ea05
 
     @API._exception_handler
     def update_option_positions(self, positions: List[Any]):
@@ -274,11 +236,7 @@
 
     @API._exception_handler
     def fetch_stock_order_status(self, order_id: str):
-<<<<<<< HEAD
-        return self.api.get_order(order_id).__dict__['_raw']
-=======
         return self.api.get_order(order_id).__dict__["_raw"]
->>>>>>> b4d5ea05
 
     @API._exception_handler
     def fetch_option_order_status(self, id):
@@ -289,32 +247,6 @@
         if self.basic:
             error("Basic accounts can't access crypto. Returning None")
             return None
-
-<<<<<<< HEAD
-        return self.api.get_order(order_id).__dict__['_raw']
-
-    @API._exception_handler
-    def fetch_order_queue(self):
-        return [pos.__dict__['_raw'] for pos in self.api.list_positions()]
-
-    def order_limit(self,
-        side: str,
-        symbol: str,
-        quantity: float,
-        limit_price: float,
-        in_force: str='gtc',
-        extended: bool=False):
-            if self.basic and is_crypto(symbol):
-                error("Basic accounts can't buy/sell crypto. Returning None")
-                return None
-
-            if is_crypto(symbol):
-                symbol = symbol[1:]
-
-            return self.api.submit_order(symbol, quantity, side=side, type="limit", limit_price=limit_price, time_in_force=in_force, extended_hours=extended)
-
-    def order_option_limit(self, side: str, symbol: str, quantity: int, limit_price: float, option_type, exp_date: dt.datetime, strike, in_force: str='gtc'):
-=======
         return self.api.get_order(order_id).__dict__["_raw"]
 
     @API._exception_handler
@@ -358,7 +290,6 @@
         strike,
         in_force: str = "gtc",
     ):
->>>>>>> b4d5ea05
         raise Exception("Alpaca does not support options.")
 
     # ------------- Helper methods ------------- #
@@ -467,12 +398,8 @@
         with open(path, "w") as file:
             yml = yaml.dump(d, file)
 
-<<<<<<< HEAD
-        w.println(f"{path} has been created! Make sure you keep this file somewhere secure and never share it with other people.")
-=======
         w.println(
             f"{path} has been created! Make sure you keep this file somewhere secure and never share it with other people."
         )
->>>>>>> b4d5ea05
 
         return True
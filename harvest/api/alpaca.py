--- conflicted
+++ resolved
@@ -31,13 +31,6 @@
         super().__init__(path)
         self.basic = is_basic_account
 
-<<<<<<< HEAD
-        endpoint = 'https://paper-api.alpaca.markets' if paper_trader else 'https://api.alpaca.markets'
-        self.api = REST(self.config['api_key'], self.config['secret_key'], URL(endpoint))
-
-        data_feed = 'iex' if self.basic else 'sip'
-        self.stream = Stream(self.config['api_key'], self.config['secret_key'], URL(endpoint), data_feed=data_feed)
-=======
         endpoint = (
             "https://paper-api.alpaca.markets"
             if paper_trader
@@ -52,41 +45,11 @@
             URL(endpoint),
             data_feed=data_feed,
         )
->>>>>>> c0e6237d
         self.data_lock = threading.Lock()
         self.data = {"stocks": {}, "cryptos": {}}
 
     async def update_data(self, bar):
         # Update data with the latest bars
-<<<<<<< HEAD
-        self.data_lock.acquire()
-        bar = bar.__dict__['_raw']
-        symbol = bar['symbol']
-        df = pd.DataFrame([{
-            't': bar['timestamp'],
-            'o': bar['open'],
-            'h': bar['high'],
-            'l': bar['low'],
-            'c': bar['close'],
-            'v': bar['volume']
-            }])
-        if symbol in self.watch_stock:
-            self.data['stocks'][symbol] = self._format_df(df, symbol)
-        elif f'@{symbol}' in self.watch_crypto:
-            self.data['cryptos'][f'@{symbol}'] = self._format_df(df, f'@{symbol}')
-        self.data_lock.release()
-
-
-    def no_secret(self, path: str) -> bool:
-        return self.create_secret(path)
-
-    def capture_data(self):
-        asyncio.set_event_loop(asyncio.new_event_loop())
-        self.stream.run()
-
-    def setup(self, watch: List[str], interval: str, trader=None, trader_main=None):
-        print('hit')
-=======
         # self.data_lock.acquire()
         bar = bar.__dict__["_raw"]
         symbol = bar["symbol"]
@@ -110,7 +73,6 @@
     def setup(self, interval: Dict, trader=None, trader_main=None):
         super().setup(interval, trader, trader_main)
 
->>>>>>> c0e6237d
         self.watch_stock = []
         self.watch_crypto = []
         cryptos = []
@@ -126,28 +88,6 @@
 
         self.option_cache = {}
 
-<<<<<<< HEAD
-    def main(self):
-        df_dict = {}
-        df_dict.update(self.fetch_latest_stock_price())
-        df_dict.update(self.fetch_latest_crypto_price())
-
-        self.trader_main(df_dict)
-
-    @API._exception_handler
-    def fetch_latest_stock_price(self):
-        self.data_lock.acquire()
-        df = self.data['stocks']
-        self.data_lock.release()
-        return df
-
-    @API._exception_handler
-    def fetch_latest_crypto_price(self):
-        self.data_lock.acquire()
-        df = self.data['cryptos']
-        self.data_lock.release()
-        return df
-=======
     def start(self):
         threading.Thread(target=self.capture_data, daemon=True).start()
 
@@ -158,38 +98,24 @@
 
     def exit(self):
         self.option_cache = {}
->>>>>>> c0e6237d
 
     # -------------- Streamer methods -------------- #
 
     @API._exception_handler
-<<<<<<< HEAD
-    def fetch_price_history( self,
-=======
     def fetch_price_history(
         self,
->>>>>>> c0e6237d
         symbol: str,
         interval: str,
         start: dt.datetime = None,
         end: dt.datetime = None,
-<<<<<<< HEAD
-       ):
-
-        debug(f"Fetching {symbol} {interval} price history")
-        current_time = now()
-        if start is None:
-            start = current_time - dt.timedelta(days=365 * 5)
-=======
     ):
 
         debug(f"Fetching {symbol} {interval} price history")
 
         if start is None:
             start = now() - dt.timedelta(days=365 * 5)
->>>>>>> c0e6237d
         if end is None:
-            end = current_time
+            end = now()
 
         if start >= end:
             return pd.DataFrame()
@@ -203,13 +129,8 @@
     def fetch_chain_info(self, symbol: str):
         return {
             "id": "n/a",
-<<<<<<< HEAD
-            "exp_dates": [ str_to_date(s) for s in self.watch_ticker[symbol].options],
-            "multiplier": 100
-=======
             "exp_dates": [str_to_date(s) for s in self.watch_ticker[symbol].options],
             "multiplier": 100,
->>>>>>> c0e6237d
         }
 
     @API._exception_handler
@@ -282,15 +203,11 @@
             error("Basic accounts can't access crypto. Returning None")
             return None
 
-<<<<<<< HEAD
-        return [pos.__dict__['_raw'] for pos in self.api.list_positions() if pos.asset_class == 'crypto']
-=======
         return [
             pos.__dict__["_raw"]
             for pos in self.api.list_positions()
             if pos.asset_class == "crypto"
         ]
->>>>>>> c0e6237d
 
     @API._exception_handler
     def update_option_positions(self, positions: List[Any]):
@@ -302,11 +219,7 @@
 
     @API._exception_handler
     def fetch_stock_order_status(self, order_id: str):
-<<<<<<< HEAD
-        return self.api.get_order(order_id).__dict__['_raw']
-=======
         return self.api.get_order(order_id).__dict__["_raw"]
->>>>>>> c0e6237d
 
     @API._exception_handler
     def fetch_option_order_status(self, id):
@@ -317,16 +230,6 @@
         if self.basic:
             error("Basic accounts can't access crypto. Returning None")
             return None
-<<<<<<< HEAD
-
-        return self.api.get_order(order_id).__dict__['_raw']
-
-    @API._exception_handler
-    def fetch_order_queue(self):
-        return [pos.__dict__['_raw'] for pos in self.api.list_positions()]
-
-    def order_limit(self,
-=======
         return self.api.get_order(order_id).__dict__["_raw"]
 
     @API._exception_handler
@@ -335,25 +238,10 @@
 
     def order_limit(
         self,
->>>>>>> c0e6237d
         side: str,
         symbol: str,
         quantity: float,
         limit_price: float,
-<<<<<<< HEAD
-        in_force: str='gtc',
-        extended: bool=False):
-            if self.basic and is_crypto(symbol):
-                error("Basic accounts can't buy/sell crypto. Returning None")
-                return None
-
-            if is_crypto(symbol):
-                symbol = symbol[1:]
-
-            return self.api.submit_order(symbol, quantity, side=side, type="limit", limit_price=limit_price, time_in_force=in_force, extended_hours=extended)
-
-    def order_option_limit(self, side: str, symbol: str, quantity: int, limit_price: float, option_type, exp_date: dt.datetime, strike, in_force: str='gtc'):
-=======
         in_force: str = "gtc",
         extended: bool = False,
     ):
@@ -385,7 +273,6 @@
         strike,
         in_force: str = "gtc",
     ):
->>>>>>> c0e6237d
         raise Exception("Alpaca does not support options.")
 
     # ------------- Helper methods ------------- #
@@ -407,19 +294,6 @@
                 "Start time is over five years old! Only data from the past five years will be returned for basic accounts."
             )
 
-<<<<<<< HEAD
-        if self.basic and end >= now() - dt.timedelta(minutes=15):
-            warning("Basic accounts cannot fetch stock data from the past 15 minutes using the REST endpoint! The data in the last 15 minutes will not be returned.")
-            end = now() - dt.timedelta(minutes=15)
-
-        if timespan == 'MIN':
-            timespan = '1Min'
-        elif timespan == 'HR':
-            timespan = '1Hour'
-        elif timespan == 'DAY':
-            timespan = '1Day'
-
-=======
         if timespan == "MIN":
             timespan = "1Min"
         elif timespan == "HR":
@@ -429,12 +303,7 @@
 
         start_str = start.strftime("%Y-%m-%d")
         end_str = end.strftime("%Y-%m-%d")
->>>>>>> c0e6237d
-
-        start += dt.timedelta(days=365 * 4)
-        start_str = start.isoformat()
-        end_str = end.isoformat()
-        print(symbol, multipler, timespan, start, end)
+
         temp_symbol = symbol[1:] if is_crypto(symbol) else symbol
         bars = self.api.get_bars(
             temp_symbol, TimeFrame(timespan), start_str, end_str, adjustment="raw"
@@ -442,6 +311,7 @@
         df = pd.DataFrame((bar.__dict__["_raw"] for bar in bars))
         df = self._format_df(df, symbol)
         df = aggregate_df(df, f"{multipler}{timespan}")
+        df = df.loc[start:end]
         return df
 
     def _format_df(self, df: pd.DataFrame, symbol: str):
@@ -511,12 +381,8 @@
         with open(path, "w") as file:
             yml = yaml.dump(d, file)
 
-<<<<<<< HEAD
-        w.println(f"{path} has been created! Make sure you keep this file somewhere secure and never share it with other people.")
-=======
         w.println(
             f"{path} has been created! Make sure you keep this file somewhere secure and never share it with other people."
         )
->>>>>>> c0e6237d
 
         return True
--- conflicted
+++ resolved
@@ -6,12 +6,7 @@
 
 # External libraries
 import pandas as pd
-<<<<<<< HEAD
-from polygon import RESTClient
-
-=======
 import pytz
->>>>>>> 9389ba47
 
 # Submodule imports
 from harvest.api._base import API
@@ -33,7 +28,6 @@
             )
 
         self.basic = is_basic_account
-        self.api = RESTClient(self.config["polygon_api_key"])
 
     def setup(self, stats, account, trader_main=None):
         super().setup(stats, account, trader_main)
@@ -268,20 +262,21 @@
         start_str = start.strftime("%Y-%m-%d")
         end_str = end.strftime("%Y-%m-%d")
 
+        key = self.config["polygon_api_key"]
+        request = f"https://api.polygon.io/v2/aggs/ticker/{{ temp_symbol }}/range/{{ multiplier }}/{{ timespan }}/{{ start_str }}/{{ end_str }}?adjusted=true&sort=asc&apiKey={{ key }}"
+
+        temp_symbol = symbol
         if is_crypto(symbol):
-            response = self.api.crypto_aggregates(
-                "X:" + symbol[1:] + "USD", multiplier, timespan, start_str, end_str
-            )
-        else:
-            response = self.api.stocks_equities_aggregates(
-                symbol, multiplier, timespan, start_str, end_str
-            )
-
-        if response.status != "ERROR":
-            df = pd.DataFrame(response.results)
+            temp_symbol = "X:" + temp_symbol[1:] + "USD"
+
+        response = requests.get(request)
+        ret = response.json()
+
+        if ret.["status"] != "ERROR":
+            df = pd.DataFrame(ret["results"])
         else:
             debugger.error(
-                f"Request error! Returning empty dataframe. \n {response.error}"
+                f"Request error! Returning empty dataframe. \n {ret}"
             )
             return pd.DataFrame()
 

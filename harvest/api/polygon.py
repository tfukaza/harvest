--- conflicted
+++ resolved
@@ -49,10 +49,7 @@
         for s in combo:
             df = self.fetch_price_history(s, Interval.MIN_1, now() - dt.timedelta(days=1), now()).iloc[-1]
             df_dict[s] = df
-<<<<<<< HEAD
-=======
             debugger.debug(df)
->>>>>>> dc47231b
         self.trader_main(df_dict)
 
     # -------------- Streamer methods -------------- #
@@ -77,12 +74,7 @@
             return pd.DataFrame()
 
         val, unit = expand_interval(interval)
-<<<<<<< HEAD
-        df = self.get_data_from_polygon(symbol, val, unit, start, end)
-        return df
-=======
         return self.get_data_from_polygon(symbol, val, unit, start, end)
->>>>>>> dc47231b
 
     @API._exception_handler
     def fetch_chain_info(self, symbol: str):

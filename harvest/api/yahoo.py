--- conflicted
+++ resolved
@@ -105,11 +105,7 @@
             if len(df.index) == 0:
                 return
             for s in combo:
-<<<<<<< HEAD
-                print(df.columns)
-=======
                 debugger.debug(f"Formatting {df}")
->>>>>>> 45975cb0
                 df_tmp = df.iloc[:, df.columns.get_level_values(1) == s]
                 if len(df_tmp.index) == 0:
                     continue

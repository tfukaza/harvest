--- conflicted
+++ resolved
@@ -159,13 +159,8 @@
 
         super().setup(watch, interval, fetch_interval, trader, trader_main)
          
-<<<<<<< HEAD
-    def start(self):
-
-=======
 
     def start(self, kill_switch: bool=False):
->>>>>>> 764cc981
         self.cur_sec = -1
         self.cur_min = -1
         val = int(re.sub("[^0-9]", "", self.fetch_interval))
@@ -208,15 +203,21 @@
         return interval in self.interval_list
     
     @base.BaseBroker._exception_handler
-    def fetch_price_history( self,
-        last: dt.datetime, 
-        today: dt.datetime, 
-        interval: str='1MIN',
-        symbol: str = None):
+    def fetch_price_history( self,  
+        symbol: str,
+        interval: str,
+        start: dt.datetime = None, 
+        end: dt.datetime = None, 
+       ):
+
+        if start is None:  
+            start = dt.datetime(1970, 1, 1)
+        if end is None:
+            end = dt.datetime.now()
 
         df = pd.DataFrame()
 
-        if last >= today:
+        if start >= end:
             return df
 
         get_interval_fmt = ''
@@ -241,7 +242,7 @@
         else:
             return df
         
-        delta = today - last 
+        delta = end - start 
         delta = delta.total_seconds()
         delta = delta / 3600
         if interval == 'DAY' and delta < 24:

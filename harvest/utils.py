# Builtin Imports
import re
import sys
import time
import random
import logging
import datetime as dt
from datetime import datetime, timezone as tz
from enum import IntEnum, auto
from zoneinfo import ZoneInfo

# External Imports
import pandas as pd

logging.basicConfig(
    level=logging.INFO,
    format="%(asctime)s : %(name)s : %(levelname)s : %(message)s",
    datefmt="%m/%d/%Y %I:%M:%S %p",
    handlers=[logging.FileHandler("harvest.log"), logging.StreamHandler(sys.stdout)],
)
debugger = logging.getLogger("harvest")


class Interval(IntEnum):
    SEC_15 = auto()
    MIN_1 = auto()
    MIN_5 = auto()
    MIN_15 = auto()
    MIN_30 = auto()
    HR_1 = auto()
    DAY_1 = auto()


def interval_string_to_enum(str_interval: str):
    if str_interval == "15SEC":
        return Interval.SEC_15
    elif str_interval == "1MIN":
        return Interval.MIN_1
    elif str_interval == "5MIN":
        return Interval.MIN_5
    elif str_interval == "15MIN":
        return Interval.MIN_15
    elif str_interval == "30MIN":
        return Interval.MIN_30
    elif str_interval == "1HR":
        return Interval.HR_1
    elif str_interval == "1DAY":
        return Interval.DAY_1
    else:
        raise ValueError(f"Invalid interval string {str_interval}")


def interval_enum_to_string(enum):
    try:
        name = enum.name
        unit, val = name.split("_")
        return val + unit
    except:
        return str(enum)


def is_freq(time, interval):
    """Determine if algorithm should be invoked for the
    current time, given the interval. For example, if interval is 30MIN,
    algorithm should be called when minutes are 0 and 30, like 11:30 or 12:00.
    """
    time = time.astimezone(tz.utc)

    if interval == Interval.MIN_1:
        return True

    minutes = time.minute
    hours = time.hour
    if interval == Interval.DAY_1:
        # TODO: Use API to get real-time market hours
        return minutes == 50 and hours == 19
    elif interval == Interval.HR_1:
        return minutes == 0
    val, _ = expand_interval(interval)

    return minutes % val == 0


def expand_interval(interval: Interval):
    """Given a IntEnum interval, returns the unit of time and the number of units."""
    string = interval.name
    unit, value = string.split("_")
    return int(value), unit


def expand_string_interval(interval: str):
    """Given a string interval, returns the unit of time and the number of units.
    For example, "3DAY" should return (3, "DAY")
    """
    num = [c for c in interval if c.isdigit()]
    value = int("".join(num))
    unit = interval[len(num) :]
    return value, unit


def interval_to_timedelta(interval: Interval) -> dt.timedelta:
    """Converts an IntEnum interval into a timedelta object of equal value."""
    expanded_units = {"DAY": "days", "HR": "hours", "MIN": "minutes"}
    value, unit = expand_interval(interval)
    params = {expanded_units[unit]: value}
    return dt.timedelta(**params)


def symbol_type(symbol):
    """Determines the type of the asset the symbol represents.
    This can be 'STOCK', 'CRYPTO', or 'OPTION'
    """
    if len(symbol) > 6:
        return "OPTION"
    elif symbol[0] == "@":
        return "CRYPTO"
    else:
        return "STOCK"


# =========== DataFrame utils ===========


def normalize_pandas_dt_index(df: pd.DataFrame) -> pd.Index:
    return df.index.floor("min")


def aggregate_df(df, interval: Interval) -> pd.DataFrame:
    sym = df.columns[0][0]
    df = df[sym]
    op_dict = {
        "open": "first",
        "high": "max",
        "low": "min",
        "close": "last",
        "volume": "sum",
    }
    val, unit = expand_interval(interval)
    val = str(val)
    if unit == "1HR":
        val = "H"
    elif unit == "MIN":
        val += "T"
    else:
        val = "D"
    df = df.resample(val).agg(op_dict)
    df.columns = pd.MultiIndex.from_product([[sym], df.columns])

    return df.dropna()


# ========== Date utils ==========


def now() -> dt.datetime:
    """
    Returns the current time precise to the minute in the UTC timezone
    """
    return dt.datetime.now(tz.utc).replace(microsecond=0, second=0)


def epoch_zero() -> dt.datetime:
    """
    Returns a datetime object corresponding to midnight 1/1/1970 UTC
    """
    return dt.datetime(1970, 1, 1, tzinfo=tz.utc)


def date_to_str(day) -> str:
    return day.strftime("%Y-%m-%d")


def str_to_date(day) -> str:
    return dt.datetime.strptime(day, "%Y-%m-%d")


def str_to_datetime(date: str) -> dt.datetime:
    """
    :date: A string in the format YYYY-MM-DD hh:mm
    """
    if len(date) <= 10:
        return dt.datetime.strptime(date, "%Y-%m-%d")
    return dt.datetime.strptime(date, "%Y-%m-%d %H:%M")


def convert_input_to_datetime(datetime, timezone: ZoneInfo):

    if datetime is None:
        return None
    elif isinstance(datetime, Timestamp):
        datetime = tz.localize(datetime.timestamp)
    elif isinstance(datetime, str):
        datetime = str_to_datetime(datetime)
    elif isinstance(datetime, dt.datetime):
        datetime = datetime.replace(tzinfo=timezone)
    else:
        raise ValueError(f"Cannot convert {datetime} to datetime.")

    datetime = datetime.replace(tzinfo=timezone)
    datetime = datetime.astimezone(tz.utc)

    return datetime


def convert_input_to_timedelta(period):
    """Converts period into a timedelta object.
    Period can be a string, timedelta object, or a Timerange object."""
    if period is None:
        return None
    elif isinstance(period, Timerange):
        return period.timerange
    elif isinstance(period, str):
        expanded_units = {"DAY": "days", "HR": "hours", "MIN": "minutes"}
        val, unit = expand_string_interval(period)
        return dt.timedelta(**{expanded_units[unit]: val})
    elif isinstance(period, dt.timedelta):
        return period
    else:
        raise ValueError(f"Cannot convert {period} to timedelta.")


def has_timezone(date: dt.datetime) -> bool:
    return date.tzinfo is not None and date.tzinfo.utcoffset(date) is not None


def pandas_timestamp_to_local(df: pd.DataFrame, timezone: ZoneInfo) -> pd.DataFrame:
    """
    Converts the timestamp of a dataframe to local time, represented as a
    timezone naive datetime object.
    """
    df.index = df.index.map(lambda x: datetime_utc_to_local(x, timezone))
    return df


def pandas_datetime_to_utc(df: pd.DataFrame, timezone: ZoneInfo) -> pd.DataFrame:
    """
    Converts timezone naive datetime index of dataframes to a timezone aware datetime index
    adjusted to UTC timezone.
    """
    df.index = df.index.map(lambda x: x.replace(tzinfo=timezone).astimezone(tz.utc))
    return df


def datetime_utc_to_local(date_time: dt.datetime, timezone: ZoneInfo) -> dt.datetime:
    """
    Converts a datetime object in UTC to local time, represented as a
    timezone naive datetime object.
    """
<<<<<<< HEAD
    datetime = datetime.to_pydatetime()
    return datetime.astimezone(timezone).replace(tzinfo=None)
=======
    new_tz = date_time.astimezone(timezone)
    return new_tz.replace(tzinfo=None)
>>>>>>> dc47231b


class Timestamp:
    def __init__(self, *args) -> None:
        if len(args) == 1:
            timestamp = args[0]
            if isinstance(timestamp, str):
                self.timestamp = str_to_datetime(timestamp)
            elif isinstance(timestamp, dt.datetime):
                self.timestamp = timestamp
            else:
                raise ValueError(f"Invalid timestamp type {type(timestamp)}")
        elif len(args) > 1:
            self.timestamp = dt.datetime(*args)

    def __sub__(self, other):
        return Timerange(self.timestamp - other.timestamp)


class Timerange:
    def __init__(self, *args) -> None:
        if len(args) == 1:
            timerange = args[1]
            if isinstance(timerange, dt.timedelta):
                self.timerange = timerange
            else:
                raise ValueError(f"Invalid timestamp type {type(timerange)}")
        elif len(args) > 1:
            range_list = ["days", "hours", "minutes"]
            dict = {range_list[i]: arg for i, arg in enumerate(args)}
            self.timerange = dt.timedelta(**dict)


# ========== Misc. utils ==========
def mark_up(x):
    return round(x * 1.05, 2)


def mark_down(x):
    return round(x * 0.95, 2)


def is_crypto(symbol: str) -> bool:
    return symbol[0] == "@"


############ Functions used for testing #################


def gen_data(symbol: str, points: int = 50) -> pd.DataFrame:
    n = now()
    index = [n - dt.timedelta(minutes=1) * i for i in range(points)][::-1]
    df = pd.DataFrame(index=index, columns=["low", "high", "close", "open", "volume"])
    df.index.rename("timestamp", inplace=True)
    df["low"] = [random.random() for _ in range(points)]
    df["high"] = [random.random() for _ in range(points)]
    df["close"] = [random.random() for _ in range(points)]
    df["open"] = [random.random() for _ in range(points)]
    df["volume"] = [random.random() for _ in range(points)]
    # df.index = normalize_pandas_dt_index(df)
    df.columns = pd.MultiIndex.from_product([[symbol], df.columns])

    return df


def not_gh_action(func):
    def wrapper(*args, **kwargs):
        if "GITHUB_ACTIONS" in os.environ:
            return
        func(*args, **kwargs)
        return wrapper<|MERGE_RESOLUTION|>--- conflicted
+++ resolved
@@ -246,13 +246,8 @@
     Converts a datetime object in UTC to local time, represented as a
     timezone naive datetime object.
     """
-<<<<<<< HEAD
-    datetime = datetime.to_pydatetime()
-    return datetime.astimezone(timezone).replace(tzinfo=None)
-=======
     new_tz = date_time.astimezone(timezone)
     return new_tz.replace(tzinfo=None)
->>>>>>> dc47231b
 
 
 class Timestamp:
